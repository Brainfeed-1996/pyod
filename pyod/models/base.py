# -*- coding: utf-8 -*-
"""Base class for all outlier detector models
"""
# Author: Yue Zhao <zhaoy@cmu.edu>
# License: BSD 2 clause

from __future__ import division
from __future__ import print_function

import warnings
from collections import defaultdict

from inspect import signature

import abc
import six

import numpy as np
from numpy import percentile
from scipy.special import erf
from scipy.stats import binom
from sklearn.preprocessing import MinMaxScaler
from sklearn.metrics import roc_auc_score
from sklearn.utils import deprecated
from sklearn.utils.validation import check_is_fitted
from sklearn.utils.multiclass import check_classification_targets

from .sklearn_base import _pprint
from ..utils.utility import precision_n_scores


@six.add_metaclass(abc.ABCMeta)
class BaseDetector(object):
    """Abstract class for all outlier detection algorithms.

    .. warning::
    pyod would stop supporting Python 2 in the future. Consider move to
    Python 3.5+.

    Parameters
    ----------
    contamination : float in (0., 0.5), optional (default=0.1)
        The amount of contamination of the data set,
        i.e. the proportion of outliers in the data set. Used when fitting to
        define the threshold on the decision function.

    Attributes
    ----------
    decision_scores_ : numpy array of shape (n_samples,)
        The outlier scores of the training data.
        The higher, the more abnormal. Outliers tend to have higher
        scores. This value is available once the detector is fitted.

    threshold_ : float
        The threshold is based on ``contamination``. It is the
        ``n_samples * contamination`` most abnormal samples in
        ``decision_scores_``. The threshold is calculated for generating
        binary outlier labels.

    labels_ : int, either 0 or 1
        The binary labels of the training data. 0 stands for inliers
        and 1 for outliers/anomalies. It is generated by applying
        ``threshold_`` on ``decision_scores_``.
    """

    @abc.abstractmethod
    def __init__(self, contamination=0.1):

        if not (0. < contamination <= 0.5):
            raise ValueError("contamination must be in (0, 0.5], "
                             "got: %f" % contamination)

        self.contamination = contamination

    # noinspection PyIncorrectDocstring
    @abc.abstractmethod
    def fit(self, X, y=None):
        """Fit detector. y is ignored in unsupervised methods.

        Parameters
        ----------
        X : numpy array of shape (n_samples, n_features)
            The input samples.

        y : Ignored
            Not used, present for API consistency by convention.

        Returns
        -------
        self : object
            Fitted estimator.
        """
        pass

    @abc.abstractmethod
    def decision_function(self, X):
        """Predict raw anomaly scores of X using the fitted detector.

        The anomaly score of an input sample is computed based on the fitted
        detector. For consistency, outliers are assigned with
        higher anomaly scores.

        Parameters
        ----------
        X : numpy array of shape (n_samples, n_features)
            The input samples. Sparse matrices are accepted only
            if they are supported by the base estimator.

        Returns
        -------
        anomaly_scores : numpy array of shape (n_samples,)
            The anomaly score of the input samples.
        """
        pass

    @deprecated()
    def fit_predict(self, X, y=None):
        """Fit detector first and then predict whether a particular sample
        is an outlier or not. y is ignored in unsupervised models.

        Parameters
        ----------
        X : numpy array of shape (n_samples, n_features)
            The input samples.

        y : Ignored
            Not used, present for API consistency by convention.

        Returns
        -------
        outlier_labels : numpy array of shape (n_samples,)
            For each observation, tells whether or not
            it should be considered as an outlier according to the
            fitted model. 0 stands for inliers and 1 for outliers.

        .. deprecated:: 0.6.9
          `fit_predict` will be removed in pyod 0.8.0.; it will be
          replaced by calling `fit` function first and then accessing
          `labels_` attribute for consistency.
        """

        self.fit(X, y)
        return self.labels_

    def predict(self, X, return_confidence = False):
        """Predict if a particular sample is an outlier or not.

        Parameters
        ----------
        X : numpy array of shape (n_samples, n_features)
            The input samples.

        Returns
        -------
        outlier_labels : numpy array of shape (n_samples,)
            For each observation, tells whether or not
            it should be considered as an outlier according to the
            fitted model. 0 stands for inliers and 1 for outliers.
        confidence : numpy array of shape (n_samples,).
            Only if return_confidence is set to True.
        """

        check_is_fitted(self, ['decision_scores_', 'threshold_', 'labels_'])
        pred_score = self.decision_function(X)
        prediction = (pred_score > self.threshold_).astype('int').ravel()
        
        if return_confidence:
            confidence = self.predict_confidence(X)
            return prediction, confidence
        
        return prediction

    def predict_proba(self, X, method='linear', return_confidence = False):
        """Predict the probability of a sample being outlier. Two approaches
        are possible:

        1. simply use Min-max conversion to linearly transform the outlier
           scores into the range of [0,1]. The model must be
           fitted first.
        2. use unifying scores, see :cite:`kriegel2011interpreting`.

        Parameters
        ----------
        X : numpy array of shape (n_samples, n_features)
            The input samples.

        method : str, optional (default='linear')
            probability conversion method. It must be one of
            'linear' or 'unify'.

        Returns
        -------
        outlier_probability : numpy array of shape (n_samples, n_classes)
            For each observation, tells whether or not
            it should be considered as an outlier according to the
            fitted model. Return the outlier probability, ranging
<<<<<<< HEAD
            in [0,1].
        confidence : numpy array of shape (n_samples,).
            Only if return_confidence is set to True.
=======
            in [0,1]. Note it depends on the number of classes, which is by
            default 2 classes ([proba of normal, proba of outliers]).
>>>>>>> 78414923
        """

        check_is_fitted(self, ['decision_scores_', 'threshold_', 'labels_'])
        train_scores = self.decision_scores_

        test_scores = self.decision_function(X)

        probs = np.zeros([X.shape[0], int(self._classes)])
        if method == 'linear':
            scaler = MinMaxScaler().fit(train_scores.reshape(-1, 1))
            probs[:, 1] = scaler.transform(
                test_scores.reshape(-1, 1)).ravel().clip(0, 1)
            probs[:, 0] = 1 - probs[:, 1]
            
            if return_confidence:
                confidence = self.predict_confidence(X)
                return probs, confidence
        
            return probs

        elif method == 'unify':
            # turn output into probability
            pre_erf_score = (test_scores - self._mu) / (
                    self._sigma * np.sqrt(2))
            erf_score = erf(pre_erf_score)
            probs[:, 1] = erf_score.clip(0, 1).ravel()
            probs[:, 0] = 1 - probs[:, 1]
            
            if return_confidence:
                confidence = self.predict_confidence(X)
                return probs, confidence
            
            return probs
        else:
            raise ValueError(method,
                             'is not a valid probability conversion method')
            
    def predict_confidence(self, X):
        """Predict the model's confidence in making the same prediction
        under slightly different training sets. See :cite:`perini2020quantifying`.
        
        Parameters
        -------
        X : numpy array of shape (n_samples, n_features)
            The input samples.
            
        Returns
        -------
        confidence : numpy array of shape (n_samples,) 
            For each observation, tells how consistently the model would
            make the same prediction if the training set was perturbed.
            Return a probability, ranging in [0,1].

        """
        
        check_is_fitted(self, ['decision_scores_', 'threshold_', 'labels_'])
        
        n = len(self.decision_scores_)
        test_scores = self.decision_function(X)
        
        count_instances = np.vectorize(lambda x: np.count_nonzero(self.decision_scores_ <= x)) 
        n_instances = count_instances(test_scores)

        #Derive the outlier probability using Bayesian approach
        posterior_prob = np.vectorize(lambda x: (1+x)/(2+n))(n_instances)
    
        #Transform the outlier probability into a confidence value
        confidence = np.vectorize(lambda p: 1-binom.cdf(n-np.int(n*self.contamination),n,p))(posterior_prob)
        prediction = (test_scores>self.threshold_).astype('int').ravel()
        np.place(confidence, prediction==0, 1-confidence[prediction==0]) 
       
        return confidence
        
        

    def _predict_rank(self, X, normalized=False):
        """Predict the outlyingness rank of a sample by a fitted model. The
        method is for outlier detector score combination.

        Parameters
        ----------
        X : numpy array of shape (n_samples, n_features)
            The input samples.

        normalized : bool, optional (default=False)
            If set to True, all ranks are normalized to [0,1].

        Returns
        -------
        ranks : array, shape (n_samples,)
            Outlying rank of a sample according to the training data.

        """

        check_is_fitted(self, ['decision_scores_'])

        test_scores = self.decision_function(X)
        train_scores = self.decision_scores_

        sorted_train_scores = np.sort(train_scores)
        ranks = np.searchsorted(sorted_train_scores, test_scores)

        if normalized:
            # return normalized ranks
            ranks = ranks / ranks.max()
        return ranks

    @deprecated()
    def fit_predict_score(self, X, y, scoring='roc_auc_score'):
        """Fit the detector, predict on samples, and evaluate the model by
        predefined metrics, e.g., ROC.

        Parameters
        ----------
        X : numpy array of shape (n_samples, n_features)
            The input samples.

        y : Ignored
            Not used, present for API consistency by convention.

        scoring : str, optional (default='roc_auc_score')
            Evaluation metric:

            - 'roc_auc_score': ROC score
            - 'prc_n_score': Precision @ rank n score

        Returns
        -------
        score : float

        .. deprecated:: 0.6.9
          `fit_predict_score` will be removed in pyod 0.8.0.; it will be
          replaced by calling `fit` function first and then accessing
          `labels_` attribute for consistency. Scoring could be done by
          calling an evaluation method, e.g., AUC ROC.
        """

        self.fit(X)

        if scoring == 'roc_auc_score':
            score = roc_auc_score(y, self.decision_scores_)
        elif scoring == 'prc_n_score':
            score = precision_n_scores(y, self.decision_scores_)
        else:
            raise NotImplementedError('PyOD built-in scoring only supports '
                                      'ROC and Precision @ rank n')

        print("{metric}: {score}".format(metric=scoring, score=score))

        return score

    # def score(self, X, y, scoring='roc_auc_score'):
    #     """Returns the evaluation resulted on the given test data and labels.
    #     ROC is chosen as the default evaluation metric
    #
    #     :param X: The input samples
    #     :type X: numpy array of shape (n_samples, n_features)
    #
    #     :param y: Outlier labels of the input samples
    #     :type y: array, shape (n_samples,)
    #
    #     :param scoring: Evaluation metric
    #
    #             -' roc_auc_score': ROC score
    #             - 'prc_n_score': Precision @ rank n score
    #     :type scoring: str, optional (default='roc_auc_score')
    #
    #     :return: Evaluation score
    #     :rtype: float
    #     """
    #     check_is_fitted(self, ['decision_scores_'])
    #     if scoring == 'roc_auc_score':
    #         score = roc_auc_score(y, self.decision_function(X))
    #     elif scoring == 'prc_n_score':
    #         score = precision_n_scores(y, self.decision_function(X))
    #     else:
    #         raise NotImplementedError('PyOD built-in scoring only supports '
    #                                   'ROC and Precision @ rank n')
    #
    #     print("{metric}: {score}".format(metric=scoring, score=score))
    #
    #     return score

    def _set_n_classes(self, y):
        """Set the number of classes if `y` is presented, which is not
        expected. It could be useful for multi-class outlier detection.

        Parameters
        ----------
        y : numpy array of shape (n_samples,)
            Ground truth.

        Returns
        -------
        self
        """

        self._classes = 2  # default as binary classification
        if y is not None:
            check_classification_targets(y)
            self._classes = len(np.unique(y))
            warnings.warn(
                "y should not be presented in unsupervised learning.")
        return self

    def _process_decision_scores(self):
        """Internal function to calculate key attributes:

        - threshold_: used to decide the binary label
        - labels_: binary labels of training data

        Returns
        -------
        self
        """

        self.threshold_ = percentile(self.decision_scores_,
                                     100 * (1 - self.contamination))
        self.labels_ = (self.decision_scores_ > self.threshold_).astype(
            'int').ravel()

        # calculate for predict_proba()

        self._mu = np.mean(self.decision_scores_)
        self._sigma = np.std(self.decision_scores_)

        return self

    # noinspection PyMethodParameters
    def _get_param_names(cls):
        # noinspection PyPep8
        """Get parameter names for the estimator

        See http://scikit-learn.org/stable/modules/generated/sklearn.base.BaseEstimator.html
        and sklearn/base.py for more information.
        """

        # fetch the constructor or the original constructor before
        # deprecation wrapping if any
        init = getattr(cls.__init__, 'deprecated_original', cls.__init__)
        if init is object.__init__:
            # No explicit constructor to introspect
            return []

        # introspect the constructor arguments to find the model parameters
        # to represent
        init_signature = signature(init)
        # Consider the constructor parameters excluding 'self'
        parameters = [p for p in init_signature.parameters.values()
                      if p.name != 'self' and p.kind != p.VAR_KEYWORD]
        for p in parameters:
            if p.kind == p.VAR_POSITIONAL:
                raise RuntimeError("scikit-learn estimators should always "
                                   "specify their parameters in the signature"
                                   " of their __init__ (no varargs)."
                                   " %s with constructor %s doesn't "
                                   " follow this convention."
                                   % (cls, init_signature))
        # Extract and sort argument names excluding 'self'
        return sorted([p.name for p in parameters])

    # noinspection PyPep8
    def get_params(self, deep=True):
        """Get parameters for this estimator.

        See http://scikit-learn.org/stable/modules/generated/sklearn.base.BaseEstimator.html
        and sklearn/base.py for more information.

        Parameters
        ----------
        deep : bool, optional (default=True)
            If True, will return the parameters for this estimator and
            contained subobjects that are estimators.

        Returns
        -------
        params : mapping of string to any
            Parameter names mapped to their values.
        """

        out = dict()
        for key in self._get_param_names():
            # We need deprecation warnings to always be on in order to
            # catch deprecated param values.
            # This is set in utils/__init__.py but it gets overwritten
            # when running under python3 somehow.
            warnings.simplefilter("always", DeprecationWarning)
            try:
                with warnings.catch_warnings(record=True) as w:
                    value = getattr(self, key, None)
                if len(w) and w[0].category == DeprecationWarning:
                    # if the parameter is deprecated, don't show it
                    continue
            finally:
                warnings.filters.pop(0)

            # XXX: should we rather test if instance of estimator?
            if deep and hasattr(value, 'get_params'):
                deep_items = value.get_params().items()
                out.update((key + '__' + k, val) for k, val in deep_items)
            out[key] = value
        return out

    def set_params(self, **params):
        # noinspection PyPep8
        """Set the parameters of this estimator.
        The method works on simple estimators as well as on nested objects
        (such as pipelines). The latter have parameters of the form
        ``<component>__<parameter>`` so that it's possible to update each
        component of a nested object.

        See http://scikit-learn.org/stable/modules/generated/sklearn.base.BaseEstimator.html
        and sklearn/base.py for more information.

        Returns
        -------
        self : object
        """

        if not params:
            # Simple optimization to gain speed (inspect is slow)
            return self
        valid_params = self.get_params(deep=True)

        nested_params = defaultdict(dict)  # grouped by prefix
        for key, value in params.items():
            key, delim, sub_key = key.partition('__')
            if key not in valid_params:
                raise ValueError('Invalid parameter %s for estimator %s. '
                                 'Check the list of available parameters '
                                 'with `estimator.get_params().keys()`.' %
                                 (key, self))

            if delim:
                nested_params[key][sub_key] = value
            else:
                setattr(self, key, value)

        for key, sub_params in nested_params.items():
            valid_params[key].set_params(**sub_params)

        return self

    def __repr__(self):
        # noinspection PyPep8
        """
        See http://scikit-learn.org/stable/modules/generated/sklearn.base.BaseEstimator.html
        and sklearn/base.py for more information.
        """

        class_name = self.__class__.__name__
        return '%s(%s)' % (class_name, _pprint(self.get_params(deep=False),
                                               offset=len(class_name), ),)<|MERGE_RESOLUTION|>--- conflicted
+++ resolved
@@ -194,14 +194,8 @@
             For each observation, tells whether or not
             it should be considered as an outlier according to the
             fitted model. Return the outlier probability, ranging
-<<<<<<< HEAD
-            in [0,1].
-        confidence : numpy array of shape (n_samples,).
-            Only if return_confidence is set to True.
-=======
             in [0,1]. Note it depends on the number of classes, which is by
             default 2 classes ([proba of normal, proba of outliers]).
->>>>>>> 78414923
         """
 
         check_is_fitted(self, ['decision_scores_', 'threshold_', 'labels_'])
